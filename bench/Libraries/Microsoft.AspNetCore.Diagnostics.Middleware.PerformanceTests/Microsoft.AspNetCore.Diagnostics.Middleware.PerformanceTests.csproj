﻿<Project Sdk="Microsoft.NET.Sdk">
  <PropertyGroup>
    <RootNamespace>Microsoft.AspNetCore.Diagnostics.Bench</RootNamespace>
    <Description>Benchmarks for Microsoft.AspNetCore.Diagnostics.Middleware.</Description>
  </PropertyGroup>

  <PropertyGroup>
    <InjectSharedPools>true</InjectSharedPools>
<<<<<<< HEAD
    <SkipReferenceSharedPoolsPackage>true</SkipReferenceSharedPoolsPackage>
=======
    <SkipSharedPoolsReferences>true</SkipSharedPoolsReferences>
>>>>>>> 4bafacb9
  </PropertyGroup>

  <ItemGroup>
    <ProjectReference Include="..\..\..\src\Libraries\Microsoft.AspNetCore.Diagnostics.Middleware\Microsoft.AspNetCore.Diagnostics.Middleware.csproj" />
    <ProjectReference Include="..\..\..\src\Libraries\Microsoft.Extensions.Compliance.Testing\Microsoft.Extensions.Compliance.Testing.csproj" />
  </ItemGroup>
</Project><|MERGE_RESOLUTION|>--- conflicted
+++ resolved
@@ -6,11 +6,7 @@
 
   <PropertyGroup>
     <InjectSharedPools>true</InjectSharedPools>
-<<<<<<< HEAD
-    <SkipReferenceSharedPoolsPackage>true</SkipReferenceSharedPoolsPackage>
-=======
     <SkipSharedPoolsReferences>true</SkipSharedPoolsReferences>
->>>>>>> 4bafacb9
   </PropertyGroup>
 
   <ItemGroup>
