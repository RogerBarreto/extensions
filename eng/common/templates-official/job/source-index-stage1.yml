<<<<<<< HEAD
parameters:
  runAsPublic: false
  sourceIndexUploadPackageVersion: 2.0.0-20240502.12
  sourceIndexProcessBinlogPackageVersion: 1.0.1-20240129.2
  sourceIndexPackageSource: https://pkgs.dev.azure.com/dnceng/public/_packaging/dotnet-tools/nuget/v3/index.json
  sourceIndexBuildCommand: powershell -NoLogo -NoProfile -ExecutionPolicy Bypass -Command "eng/common/build.ps1 -restore -build -binarylog -ci"
  preSteps: []
  binlogPath: artifacts/log/Debug/Build.binlog
  condition: ''
  dependsOn: ''
  pool: ''

jobs:
- job: SourceIndexStage1
  dependsOn: ${{ parameters.dependsOn }}
  condition: ${{ parameters.condition }}
  variables:
  - name: SourceIndexUploadPackageVersion
    value: ${{ parameters.sourceIndexUploadPackageVersion }}
  - name: SourceIndexProcessBinlogPackageVersion
    value: ${{ parameters.sourceIndexProcessBinlogPackageVersion }}
  - name: SourceIndexPackageSource
    value: ${{ parameters.sourceIndexPackageSource }}
  - name: BinlogPath
    value: ${{ parameters.binlogPath }}
  - template: /eng/common/templates/variables/pool-providers.yml

  ${{ if ne(parameters.pool, '') }}:
    pool: ${{ parameters.pool }}
  ${{ if eq(parameters.pool, '') }}:
    pool:
      ${{ if eq(variables['System.TeamProject'], 'public') }}:
        name: $(DncEngPublicBuildPool)
        demands: ImageOverride -equals windows.vs2019.amd64.open
      ${{ if eq(variables['System.TeamProject'], 'internal') }}:
        name: $(DncEngInternalBuildPool)
        demands: ImageOverride -equals windows.vs2019.amd64

  steps:
  - ${{ each preStep in parameters.preSteps }}:
    - ${{ preStep }}

  - task: UseDotNet@2
    displayName: Use .NET 8 SDK
    inputs:
      packageType: sdk
      version: 8.0.x
      installationPath: $(Agent.TempDirectory)/dotnet
      workingDirectory: $(Agent.TempDirectory)

  - script: |
      $(Agent.TempDirectory)/dotnet/dotnet tool install BinLogToSln --version $(sourceIndexProcessBinlogPackageVersion) --add-source $(SourceIndexPackageSource) --tool-path $(Agent.TempDirectory)/.source-index/tools
      $(Agent.TempDirectory)/dotnet/dotnet tool install UploadIndexStage1 --version $(sourceIndexUploadPackageVersion) --add-source $(SourceIndexPackageSource) --tool-path $(Agent.TempDirectory)/.source-index/tools
    displayName: Download Tools
    # Set working directory to temp directory so 'dotnet' doesn't try to use global.json and use the repo's sdk.
    workingDirectory: $(Agent.TempDirectory)

  - script: ${{ parameters.sourceIndexBuildCommand }}
    displayName: Build Repository

  - script: $(Agent.TempDirectory)/.source-index/tools/BinLogToSln -i $(BinlogPath) -r $(Build.SourcesDirectory) -n $(Build.Repository.Name) -o .source-index/stage1output
    displayName: Process Binlog into indexable sln

  - ${{ if and(eq(parameters.runAsPublic, 'false'), ne(variables['System.TeamProject'], 'public'), notin(variables['Build.Reason'], 'PullRequest')) }}:
    - task: AzureCLI@2
      displayName: Get stage 1 auth token
      inputs:
        azureSubscription: 'SourceDotNet Stage1 Publish'
        addSpnToEnvironment: true
        scriptType: 'ps'
        scriptLocation: 'inlineScript'
        inlineScript: |
          echo "##vso[task.setvariable variable=ARM_CLIENT_ID]$env:servicePrincipalId"
          echo "##vso[task.setvariable variable=ARM_ID_TOKEN]$env:idToken"
          echo "##vso[task.setvariable variable=ARM_TENANT_ID]$env:tenantId"

    - script: |
        echo "Client ID: $(ARM_CLIENT_ID)"
        echo "ID Token: $(ARM_ID_TOKEN)"
        echo "Tenant ID: $(ARM_TENANT_ID)"
        az login --service-principal -u $(ARM_CLIENT_ID) --tenant $(ARM_TENANT_ID) --allow-no-subscriptions --federated-token $(ARM_ID_TOKEN)
      displayName: "Login to Azure"

    - script: $(Agent.TempDirectory)/.source-index/tools/UploadIndexStage1 -i .source-index/stage1output -n $(Build.Repository.Name) -s netsourceindexstage1 -b stage1
      displayName: Upload stage1 artifacts to source index
=======
jobs:
- template: /eng/common/core-templates/job/source-index-stage1.yml
  parameters:
    is1ESPipeline: true

    ${{ each parameter in parameters }}:
      ${{ parameter.key }}: ${{ parameter.value }}
>>>>>>> 733e9a9c
<|MERGE_RESOLUTION|>--- conflicted
+++ resolved
@@ -1,95 +1,7 @@
-<<<<<<< HEAD
-parameters:
-  runAsPublic: false
-  sourceIndexUploadPackageVersion: 2.0.0-20240502.12
-  sourceIndexProcessBinlogPackageVersion: 1.0.1-20240129.2
-  sourceIndexPackageSource: https://pkgs.dev.azure.com/dnceng/public/_packaging/dotnet-tools/nuget/v3/index.json
-  sourceIndexBuildCommand: powershell -NoLogo -NoProfile -ExecutionPolicy Bypass -Command "eng/common/build.ps1 -restore -build -binarylog -ci"
-  preSteps: []
-  binlogPath: artifacts/log/Debug/Build.binlog
-  condition: ''
-  dependsOn: ''
-  pool: ''
-
-jobs:
-- job: SourceIndexStage1
-  dependsOn: ${{ parameters.dependsOn }}
-  condition: ${{ parameters.condition }}
-  variables:
-  - name: SourceIndexUploadPackageVersion
-    value: ${{ parameters.sourceIndexUploadPackageVersion }}
-  - name: SourceIndexProcessBinlogPackageVersion
-    value: ${{ parameters.sourceIndexProcessBinlogPackageVersion }}
-  - name: SourceIndexPackageSource
-    value: ${{ parameters.sourceIndexPackageSource }}
-  - name: BinlogPath
-    value: ${{ parameters.binlogPath }}
-  - template: /eng/common/templates/variables/pool-providers.yml
-
-  ${{ if ne(parameters.pool, '') }}:
-    pool: ${{ parameters.pool }}
-  ${{ if eq(parameters.pool, '') }}:
-    pool:
-      ${{ if eq(variables['System.TeamProject'], 'public') }}:
-        name: $(DncEngPublicBuildPool)
-        demands: ImageOverride -equals windows.vs2019.amd64.open
-      ${{ if eq(variables['System.TeamProject'], 'internal') }}:
-        name: $(DncEngInternalBuildPool)
-        demands: ImageOverride -equals windows.vs2019.amd64
-
-  steps:
-  - ${{ each preStep in parameters.preSteps }}:
-    - ${{ preStep }}
-
-  - task: UseDotNet@2
-    displayName: Use .NET 8 SDK
-    inputs:
-      packageType: sdk
-      version: 8.0.x
-      installationPath: $(Agent.TempDirectory)/dotnet
-      workingDirectory: $(Agent.TempDirectory)
-
-  - script: |
-      $(Agent.TempDirectory)/dotnet/dotnet tool install BinLogToSln --version $(sourceIndexProcessBinlogPackageVersion) --add-source $(SourceIndexPackageSource) --tool-path $(Agent.TempDirectory)/.source-index/tools
-      $(Agent.TempDirectory)/dotnet/dotnet tool install UploadIndexStage1 --version $(sourceIndexUploadPackageVersion) --add-source $(SourceIndexPackageSource) --tool-path $(Agent.TempDirectory)/.source-index/tools
-    displayName: Download Tools
-    # Set working directory to temp directory so 'dotnet' doesn't try to use global.json and use the repo's sdk.
-    workingDirectory: $(Agent.TempDirectory)
-
-  - script: ${{ parameters.sourceIndexBuildCommand }}
-    displayName: Build Repository
-
-  - script: $(Agent.TempDirectory)/.source-index/tools/BinLogToSln -i $(BinlogPath) -r $(Build.SourcesDirectory) -n $(Build.Repository.Name) -o .source-index/stage1output
-    displayName: Process Binlog into indexable sln
-
-  - ${{ if and(eq(parameters.runAsPublic, 'false'), ne(variables['System.TeamProject'], 'public'), notin(variables['Build.Reason'], 'PullRequest')) }}:
-    - task: AzureCLI@2
-      displayName: Get stage 1 auth token
-      inputs:
-        azureSubscription: 'SourceDotNet Stage1 Publish'
-        addSpnToEnvironment: true
-        scriptType: 'ps'
-        scriptLocation: 'inlineScript'
-        inlineScript: |
-          echo "##vso[task.setvariable variable=ARM_CLIENT_ID]$env:servicePrincipalId"
-          echo "##vso[task.setvariable variable=ARM_ID_TOKEN]$env:idToken"
-          echo "##vso[task.setvariable variable=ARM_TENANT_ID]$env:tenantId"
-
-    - script: |
-        echo "Client ID: $(ARM_CLIENT_ID)"
-        echo "ID Token: $(ARM_ID_TOKEN)"
-        echo "Tenant ID: $(ARM_TENANT_ID)"
-        az login --service-principal -u $(ARM_CLIENT_ID) --tenant $(ARM_TENANT_ID) --allow-no-subscriptions --federated-token $(ARM_ID_TOKEN)
-      displayName: "Login to Azure"
-
-    - script: $(Agent.TempDirectory)/.source-index/tools/UploadIndexStage1 -i .source-index/stage1output -n $(Build.Repository.Name) -s netsourceindexstage1 -b stage1
-      displayName: Upload stage1 artifacts to source index
-=======
 jobs:
 - template: /eng/common/core-templates/job/source-index-stage1.yml
   parameters:
     is1ESPipeline: true
 
     ${{ each parameter in parameters }}:
-      ${{ parameter.key }}: ${{ parameter.value }}
->>>>>>> 733e9a9c
+      ${{ parameter.key }}: ${{ parameter.value }}