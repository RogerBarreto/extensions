<?xml version="1.0" encoding="utf-8"?>
<Project xmlns="http://schemas.microsoft.com/developer/msbuild/2003">
  <ItemGroup>
    <PackageVersion Include="ICSharpCode.Decompiler" Version="8.2.0.7535" />
    <PackageVersion Include="Microsoft.Bcl.HashCode" Version="1.1.1" />
    <PackageVersion Include="Microsoft.Bcl.TimeProvider" Version="$(MicrosoftBclTimeProviderVersion)" />
    <PackageVersion Include="Microsoft.CodeAnalysis.Analyzers" Version="3.3.4" />
    <PackageVersion Include="Microsoft.CodeAnalysis.Common" Version="4.4.0" />
    <PackageVersion Include="Microsoft.CodeAnalysis.CSharp.Workspaces" Version="4.4.0" />
    <PackageVersion Include="Microsoft.CodeAnalysis.CSharp" Version="4.4.0" />
    <PackageVersion Include="Microsoft.CodeAnalysis" Version="4.4.0" />
    <PackageVersion Include="Microsoft.Extensions.Caching.Abstractions" Version="$(MicrosoftExtensionsCachingAbstractionsVersion)" />
    <PackageVersion Include="Microsoft.Extensions.Configuration.Abstractions" Version="$(MicrosoftExtensionsConfigurationAbstractionsVersion)" />
    <PackageVersion Include="Microsoft.Extensions.Configuration.Binder" Version="$(MicrosoftExtensionsConfigurationBinderVersion)" />
    <PackageVersion Include="Microsoft.Extensions.Configuration.Json" Version="$(MicrosoftExtensionsConfigurationJsonVersion)" />
    <PackageVersion Include="Microsoft.Extensions.Configuration" Version="$(MicrosoftExtensionsConfigurationVersion)" />
    <PackageVersion Include="Microsoft.Extensions.DependencyInjection.Abstractions" Version="$(MicrosoftExtensionsDependencyInjectionAbstractionsVersion)" />
    <PackageVersion Include="Microsoft.Extensions.DependencyInjection" Version="$(MicrosoftExtensionsDependencyInjectionVersion)" />
    <PackageVersion Include="Microsoft.Extensions.Diagnostics" Version="$(MicrosoftExtensionsDiagnosticsVersion)" />
    <PackageVersion Include="Microsoft.Extensions.Diagnostics.HealthChecks" Version="$(MicrosoftExtensionsDiagnosticsHealthChecksVersion)" />
    <PackageVersion Include="Microsoft.Extensions.Hosting.Abstractions" Version="$(MicrosoftExtensionsHostingAbstractionsVersion)" />
    <PackageVersion Include="Microsoft.Extensions.Hosting" Version="$(MicrosoftExtensionsHostingVersion)" />
    <PackageVersion Include="Microsoft.Extensions.Http.Polly" Version="$(MicrosoftExtensionsHttpPollyVersion)" />
    <PackageVersion Include="Microsoft.Extensions.Http" Version="$(MicrosoftExtensionsHttpVersion)" />
    <PackageVersion Include="Microsoft.Extensions.Logging.Abstractions" Version="$(MicrosoftExtensionsLoggingAbstractionsVersion)" />
    <PackageVersion Include="Microsoft.Extensions.Logging.Configuration" Version="$(MicrosoftExtensionsLoggingConfigurationVersion)" />
    <PackageVersion Include="Microsoft.Extensions.Logging" Version="$(MicrosoftExtensionsLoggingVersion)" />
    <PackageVersion Include="Microsoft.Extensions.ObjectPool" Version="$(MicrosoftExtensionsObjectPoolVersion)" />
    <PackageVersion Include="Microsoft.Extensions.Options.ConfigurationExtensions" Version="$(MicrosoftExtensionsOptionsConfigurationExtensionsVersion)" />
    <PackageVersion Include="Microsoft.Extensions.Options" Version="$(MicrosoftExtensionsOptionsVersion)" />
    <PackageVersion Include="Microsoft.IO.RecyclableMemoryStream" Version="3.0.0" />
    <PackageVersion Include="Newtonsoft.Json" Version="13.0.3" />
    <PackageVersion Include="Polly" Version="8.4.0" />
    <PackageVersion Include="Polly.Core" Version="8.4.0" />
    <PackageVersion Include="Polly.Extensions" Version="8.4.0" />
    <PackageVersion Include="Polly.RateLimiting" Version="8.4.0" />
    <PackageVersion Include="System.Buffers" Version="4.5.1" />
    <PackageVersion Include="System.Collections.Immutable" Version="$(SystemCollectionsImmutableVersion)" />
    <PackageVersion Include="System.CommandLine.NamingConventionBinder" Version="2.0.0-beta4.22272.1" />
    <PackageVersion Include="System.CommandLine" Version="2.0.0-beta4.22272.1" />
    <PackageVersion Include="System.ComponentModel.Annotations" Version="5.0.0" />
    <PackageVersion Include="System.Diagnostics.DiagnosticSource" Version="$(SystemDiagnosticsDiagnosticSourceVersion)" />
    <PackageVersion Include="System.Diagnostics.PerformanceCounter" Version="$(SystemDiagnosticsPerformanceCounterVersion)" />
    <PackageVersion Include="System.IO.Hashing" Version="$(SystemIOHashingVersion)" />
    <PackageVersion Include="System.IO.Pipelines" Version="$(SystemIOPipelinesVersion)" />
    <PackageVersion Include="System.Memory" Version="4.5.5" />
    <PackageVersion Include="System.Private.Uri" Version="4.3.2" />
    <PackageVersion Include="System.Runtime.CompilerServices.Unsafe" Version="6.0.0" />
    <PackageVersion Include="System.Text.Json" Version="$(SystemTextJsonVersion)" />
    <PackageVersion Include="System.Threading.Tasks.Extensions" Version="4.5.4" />
    <PackageVersion Include="System.ValueTuple" Version="4.5.0" />
    <PackageVersion Include="YamlDotNet" Version="12.3.1" />
  </ItemGroup>

  <ItemGroup>
    <PackageVersion Include="Microsoft.VisualStudio.Threading.Analyzers" Version="17.10.48" />
    <PackageVersion Include="ReferenceTrimmer" Version="3.3.1" />
    <PackageVersion Include="SonarAnalyzer.CSharp" Version="8.56.0.67649" />
    <PackageVersion Include="StyleCop.Analyzers.Unstable" Version="1.2.0.556" />
  </ItemGroup>

  <ItemGroup Condition="'$(TargetFramework)' == 'net462'">
    <PackageVersion Include="Microsoft.AspNetCore.Http.Features" Version="2.2.0" />
    <PackageVersion Include="Microsoft.AspNetCore.Http" Version="2.2.2" />
    <PackageVersion Include="Microsoft.AspNetCore.Routing.Abstractions" Version="2.2.0" />
    <PackageVersion Include="Microsoft.AspNetCore.Routing" Version="2.2.2" />
<<<<<<< HEAD
=======
    <PackageVersion Include="System.IO.Pipelines" Version="4.7.5" />
>>>>>>> 50dd0441
    <PackageVersion Include="System.Security.Cryptography.Xml" Version="4.7.1" />
  </ItemGroup>

</Project><|MERGE_RESOLUTION|>--- conflicted
+++ resolved
@@ -64,10 +64,6 @@
     <PackageVersion Include="Microsoft.AspNetCore.Http" Version="2.2.2" />
     <PackageVersion Include="Microsoft.AspNetCore.Routing.Abstractions" Version="2.2.0" />
     <PackageVersion Include="Microsoft.AspNetCore.Routing" Version="2.2.2" />
-<<<<<<< HEAD
-=======
-    <PackageVersion Include="System.IO.Pipelines" Version="4.7.5" />
->>>>>>> 50dd0441
     <PackageVersion Include="System.Security.Cryptography.Xml" Version="4.7.1" />
   </ItemGroup>
 
