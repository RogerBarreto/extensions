--- conflicted
+++ resolved
@@ -190,15 +190,6 @@
     </Dependency>
   </ProductDependencies>
   <ToolsetDependencies>
-<<<<<<< HEAD
-    <Dependency Name="Microsoft.DotNet.Arcade.Sdk" Version="8.0.0-beta.24266.3">
-      <Uri>https://github.com/dotnet/arcade</Uri>
-      <Sha>e6f70c7dd528f05cd28cec2a179d58c22e91d9ac</Sha>
-    </Dependency>
-    <Dependency Name="Microsoft.DotNet.Helix.Sdk" Version="8.0.0-beta.24266.3">
-      <Uri>https://github.com/dotnet/arcade</Uri>
-      <Sha>e6f70c7dd528f05cd28cec2a179d58c22e91d9ac</Sha>
-=======
     <Dependency Name="Microsoft.DotNet.Arcade.Sdk" Version="9.0.0-beta.24260.2">
       <Uri>https://github.com/dotnet/arcade</Uri>
       <Sha>480401b003bfd2eb989c315da5d6b99ad13a968c</Sha>
@@ -206,7 +197,6 @@
     <Dependency Name="Microsoft.DotNet.Helix.Sdk" Version="9.0.0-beta.24260.2">
       <Uri>https://github.com/dotnet/arcade</Uri>
       <Sha>480401b003bfd2eb989c315da5d6b99ad13a968c</Sha>
->>>>>>> 733e9a9c
     </Dependency>
   </ToolsetDependencies>
 </Dependencies>