﻿// Licensed to the .NET Foundation under one or more agreements.
// The .NET Foundation licenses this file to you under the MIT license.

using System;
using System.Collections.Generic;
using System.Net;
using System.Net.Http;
using System.Threading.Tasks;
using FluentAssertions;
using Microsoft.Extensions.DependencyInjection;
using Microsoft.Extensions.Diagnostics.Metrics.Testing;
using Microsoft.Extensions.Http.Resilience.Internal;
using Microsoft.Extensions.Http.Resilience.Test.Helpers;
using Microsoft.Extensions.Options;
using Moq;
using Polly;
using Polly.Registry;
using Polly.Telemetry;
using Xunit;

namespace Microsoft.Extensions.Http.Resilience.Test;

public sealed partial class HttpClientBuilderExtensionsTests
{
    [Fact]
    public void AddResilienceHandler_ArgumentValidation()
    {
        var services = new ServiceCollection();
        IHttpClientBuilder? builder = services.AddHttpClient("client");

        Assert.Throws<ArgumentNullException>(() => builder.AddResilienceHandler(null!, _ => { }));
        Assert.Throws<ArgumentException>(() => builder.AddResilienceHandler(string.Empty, _ => { }));
        Assert.Throws<ArgumentNullException>(() => builder.AddResilienceHandler(null!, (_, _) => { }));
        Assert.Throws<ArgumentException>(() => builder.AddResilienceHandler(string.Empty, (_, _) => { }));
        Assert.Throws<ArgumentNullException>(() => builder.AddResilienceHandler("dummy", (Action<ResiliencePipelineBuilder<HttpResponseMessage>>)null!));
        Assert.Throws<ArgumentNullException>(() => builder.AddResilienceHandler("dummy", (Action<ResiliencePipelineBuilder<HttpResponseMessage>, ResilienceHandlerContext>)null!));

        builder = null;
        Assert.Throws<ArgumentNullException>(() => builder!.AddResilienceHandler("pipeline-name", _ => { }));
        Assert.Throws<ArgumentNullException>(() => builder!.AddResilienceHandler("pipeline-name", (_, _) => { }));
    }

    [Fact]
    public void AddResilienceHandler_EnsureCorrectServicesRegistered()
    {
        var services = new ServiceCollection();
        IHttpClientBuilder? builder = services.AddHttpClient("client");

        builder.AddResilienceHandler("test", ConfigureBuilder);

        // add twice intentionally
        builder.AddResilienceHandler("test", ConfigureBuilder);

        Assert.Contains(services, s => s.ServiceType == typeof(ResiliencePipelineProvider<HttpKey>));
    }

    [Fact]
    public async Task AddResilienceHandler_OnPipelineDisposed_EnsureCalled()
    {
        var onPipelineDisposedCalled = false;
        var services = new ServiceCollection();
        IHttpClientBuilder? builder = services
            .AddHttpClient("client")
            .ConfigurePrimaryHttpMessageHandler(() => new TestHandlerStub(HttpStatusCode.OK));

        builder.AddResilienceHandler("test", (builder, context) =>
        {
            builder.AddTimeout(TimeSpan.FromSeconds(1));
            context.OnPipelineDisposed(() => onPipelineDisposedCalled = true);
        });

        using (var serviceProvider = services.BuildServiceProvider())
        {
            var client = serviceProvider.GetRequiredService<IHttpClientFactory>().CreateClient("client");
            using var request = new HttpRequestMessage(HttpMethod.Get, "https://dummy");

            await client.GetStringAsync("https://dummy");
        }

        onPipelineDisposedCalled.Should().BeTrue();
    }

    [Fact]
    public void ConfigureHttpServices_EnsureServicesNotAddedTwice()
    {
        var services = new ServiceCollection();

        ResilienceHttpClientBuilderExtensions.ConfigureHttpServices(services);
        var count = services.Count;

<<<<<<< HEAD
        ResilienceHttpClientBuilderExtensions.ConfigureHttpServices(services);
        services.Count.Should().Be(count);
=======
        // We check that the count of existing services is not unnecessary increased.
        //
        // The additional 3 services that are registered are related to:
        // - Configuration of HTTP client options
        // - Configuration of resilience pipeline
        // - Registration of keyed service for resilience pipeline
        // UPDATE NOTE: Starting from .NET 8.0.2, the count of additional services is 2 instead of 3. This is due to the fact that the registration of the resilience
        // pipeline is now done in the `AddResilienceHandler` method.
        builder.Services.Should().HaveCount(count + 2);
>>>>>>> 42f8996e
    }

    [Fact]
    public async Task AddResilienceHandler_EnsureErrorType()
    {
        using var metricCollector = new MetricCollector<int>(null, "Polly", "resilience.polly.strategy.events");
        var enricher = new TestMetricsEnricher();
        var clientBuilder = new ServiceCollection()
            .AddHttpClient("client")
            .ConfigurePrimaryHttpMessageHandler(() => new TestHandlerStub(HttpStatusCode.InternalServerError))
            .AddStandardResilienceHandler()
            .Configure(options =>
            {
                options.Retry.ShouldHandle = _ => PredicateResult.True();
                options.Retry.MaxRetryAttempts = 1;
                options.Retry.Delay = TimeSpan.Zero;
            });

        clientBuilder.Services.Configure<TelemetryOptions>(o => o.MeteringEnrichers.Add(enricher));

        var client = clientBuilder.Services.BuildServiceProvider().GetRequiredService<IHttpClientFactory>().CreateClient("client");
        using var request = new HttpRequestMessage(HttpMethod.Get, "https://dummy");

        using var response = await client.SendAsync(request);

        enricher.Tags["error.type"].Should().BeOfType<string>().Subject.Should().Be("500");
    }

    [Fact]
    public async Task AddResilienceHandler_EnsureResilienceHandlerContext()
    {
        var verified = false;
        _builder
            .AddResilienceHandler("test", (_, context) =>
            {
                context.ServiceProvider.Should().NotBeNull();
                context.BuilderName.Should().Be($"{BuilderName}-test");
                context.InstanceName.Should().Be("dummy-key");
                verified = true;
            })
            .SelectPipelineBy(_ => _ => "dummy-key");

        _builder.AddHttpMessageHandler(() => new TestHandlerStub(HttpStatusCode.InternalServerError));

        await CreateClient(BuilderName).GetAsync("https://dummy");
        verified.Should().BeTrue();
    }

    [Fact]
    public void AddResilienceHandler_EnsureCorrectRegistryOptions()
    {
        var services = new ServiceCollection();
        IHttpClientBuilder? builder = services.AddHttpClient("client");
        builder.AddResilienceHandler("test", ConfigureBuilder);

        using var serviceProvider = builder.Services.BuildServiceProvider();
        var registryOptions = serviceProvider.GetRequiredService<IOptions<ResiliencePipelineRegistryOptions<HttpKey>>>().Value;
        registryOptions.BuilderComparer.Equals(new HttpKey("A", "1"), new HttpKey("A", "2")).Should().BeTrue();
        registryOptions.BuilderComparer.Equals(new HttpKey("A", "1"), new HttpKey("B", "1")).Should().BeFalse();

        registryOptions.PipelineComparer.Equals(new HttpKey("A", "1"), new HttpKey("A", "1")).Should().BeTrue();
        registryOptions.PipelineComparer.Equals(new HttpKey("A", "1"), new HttpKey("A", "2")).Should().BeFalse();

        registryOptions.BuilderNameFormatter(new HttpKey("A", "1")).Should().Be("A");
        registryOptions.InstanceNameFormatter!(new HttpKey("A", "1")).Should().Be("1");
    }

    public enum PolicyType
    {
        Fallback,
        Retry,
        CircuitBreaker,
    }

    [InlineData(true)]
    [InlineData(false)]
    [Theory]
    public async Task AddResilienceHandler_EnsureProperPipelineInstanceRetrieved(bool bySelector)
    {
        // arrange
        var resilienceProvider = new Mock<ResiliencePipelineProvider<HttpKey>>(MockBehavior.Strict);
        var services = new ServiceCollection().AddLogging().AddMetrics().AddFakeRedaction();
        services.AddSingleton(resilienceProvider.Object);
        var builder = services.AddHttpClient("client");
        var pipelineBuilder = builder.AddResilienceHandler("dummy", ConfigureBuilder);
        var expectedPipelineKey = "client-dummy";
        if (bySelector)
        {
            pipelineBuilder.SelectPipelineByAuthority();
        }

        builder.AddHttpMessageHandler(() => new TestHandlerStub(HttpStatusCode.OK));

        using var provider = services.BuildServiceProvider();
        if (bySelector)
        {
            resilienceProvider
                .Setup(v => v.GetPipeline<HttpResponseMessage>(new HttpKey(expectedPipelineKey, "https://dummy1")))
                .Returns(ResiliencePipeline<HttpResponseMessage>.Empty);
        }
        else
        {
            resilienceProvider
                .Setup(v => v.GetPipeline<HttpResponseMessage>(new HttpKey(expectedPipelineKey, string.Empty)))
                .Returns(ResiliencePipeline<HttpResponseMessage>.Empty);
        }

        var client = provider.GetRequiredService<IHttpClientFactory>().CreateClient("client");

        // act
        await client.GetAsync("https://dummy1");

        // assert
        resilienceProvider.VerifyAll();
    }

    [Fact]
    public async Task AddResilienceHandlerBySelector_EnsureResiliencePipelineProviderCalled()
    {
        // arrange
        var services = new ServiceCollection().AddLogging().AddMetrics();
        var providerMock = new Mock<ResiliencePipelineProvider<HttpKey>>(MockBehavior.Strict);

        services.AddSingleton(providerMock.Object);
        var pipelineName = string.Empty;

        pipelineName = "client-my-pipeline";
        var clientBuilder = services.AddHttpClient("client");
        clientBuilder.AddResilienceHandler("my-pipeline", ConfigureBuilder);
        clientBuilder.AddHttpMessageHandler(() => new TestHandlerStub(HttpStatusCode.OK));

        providerMock
            .Setup(v => v.GetPipeline<HttpResponseMessage>(new HttpKey(pipelineName, string.Empty)))
            .Returns(ResiliencePipeline<HttpResponseMessage>.Empty)
            .Verifiable();

        using var provider = services.BuildServiceProvider();
        var client = provider.GetRequiredService<IHttpClientFactory>().CreateClient("client");
        var pipelineProvider = provider.GetRequiredService<ResiliencePipelineProvider<HttpKey>>();

        // act
        await client.GetAsync("https://dummy1");

        // assert
        providerMock.VerifyAll();
    }

    [Fact]
    public void AddResilienceHandler_AuthorityByCustomSelector_NotValidated()
    {
        // arrange
        var clientBuilder = new ServiceCollection().AddLogging().AddMetrics().AddRedaction()
            .AddHttpClient("my-client")
            .AddResilienceHandler("my-pipeline", ConfigureBuilder)
            .SelectPipelineBy(_ => _ => string.Empty);

        using var serviceProvider = clientBuilder.Services.BuildServiceProvider();
        var factory = serviceProvider.GetRequiredService<IHttpClientFactory>();

        Assert.NotNull(factory.CreateClient("my-client"));
    }

    private void ConfigureBuilder(ResiliencePipelineBuilder<HttpResponseMessage> builder) => builder.AddTimeout(TimeSpan.FromSeconds(1));

    private class TestMetricsEnricher : MeteringEnricher
    {
        public Dictionary<string, object?> Tags { get; } = [];

        public override void Enrich<TResult, TArgs>(in EnrichmentContext<TResult, TArgs> context)
        {
            foreach (var tag in context.Tags)
            {
                Tags[tag.Key] = tag.Value;
            }
        }
    }
}<|MERGE_RESOLUTION|>--- conflicted
+++ resolved
@@ -1,4 +1,4 @@
-﻿// Licensed to the .NET Foundation under one or more agreements.
+// Licensed to the .NET Foundation under one or more agreements.
 // The .NET Foundation licenses this file to you under the MIT license.
 
 using System;
@@ -88,20 +88,8 @@
         ResilienceHttpClientBuilderExtensions.ConfigureHttpServices(services);
         var count = services.Count;
 
-<<<<<<< HEAD
         ResilienceHttpClientBuilderExtensions.ConfigureHttpServices(services);
         services.Count.Should().Be(count);
-=======
-        // We check that the count of existing services is not unnecessary increased.
-        //
-        // The additional 3 services that are registered are related to:
-        // - Configuration of HTTP client options
-        // - Configuration of resilience pipeline
-        // - Registration of keyed service for resilience pipeline
-        // UPDATE NOTE: Starting from .NET 8.0.2, the count of additional services is 2 instead of 3. This is due to the fact that the registration of the resilience
-        // pipeline is now done in the `AddResilienceHandler` method.
-        builder.Services.Should().HaveCount(count + 2);
->>>>>>> 42f8996e
     }
 
     [Fact]
