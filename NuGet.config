<?xml version="1.0" encoding="utf-8"?>
<configuration>
  <packageSources>
    <clear />
<<<<<<< HEAD
    <!--Begin: Package sources managed by Dependency Flow automation. Do not edit the sources below.-->
    <!--  Begin: Package sources from dotnet-runtime -->
    <add key="darc-pub-dotnet-runtime-488a8a3" value="https://pkgs.dev.azure.com/dnceng/public/_packaging/darc-pub-dotnet-runtime-488a8a35/nuget/v3/index.json" />
    <!--  End: Package sources from dotnet-runtime -->
    <!--End: Package sources managed by Dependency Flow automation. Do not edit the sources above.-->
=======
>>>>>>> 220bfbc8
    <!-- Arcade -->
    <add key="dotnet-public" value="https://pkgs.dev.azure.com/dnceng/public/_packaging/dotnet-public/nuget/v3/index.json" />
    <add key="dotnet-eng" value="https://pkgs.dev.azure.com/dnceng/public/_packaging/dotnet-eng/nuget/v3/index.json" />
    <add key="dotnet-tools" value="https://pkgs.dev.azure.com/dnceng/public/_packaging/dotnet-tools/nuget/v3/index.json" />
    <add key="dotnet8" value="https://pkgs.dev.azure.com/dnceng/public/_packaging/dotnet8/nuget/v3/index.json" />
    <add key="dotnet8-transport" value="https://pkgs.dev.azure.com/dnceng/public/_packaging/dotnet8-transport/nuget/v3/index.json" />
    <add key="dotnet9" value="https://pkgs.dev.azure.com/dnceng/public/_packaging/dotnet9/nuget/v3/index.json" />
    <add key="dotnet9-transport" value="https://pkgs.dev.azure.com/dnceng/public/_packaging/dotnet9-transport/nuget/v3/index.json" />
    <!-- Used for the Rich Navigation indexing task -->
    <add key="richnav" value="https://pkgs.dev.azure.com/azure-public/vside/_packaging/vs-buildservices/nuget/v3/index.json" />
  </packageSources>
  <!-- Define mappings by adding package patterns beneath the target source. 
       https://aka.ms/nuget-package-source-mapping  -->
  <packageSourceMapping>
    <packageSource key="dotnet-public">
      <package pattern="*" />
    </packageSource>
    <packageSource key="dotnet-eng">
      <package pattern="*" />
    </packageSource>
    <packageSource key="dotnet-tools">
      <package pattern="*" />
    </packageSource>
    <packageSource key="dotnet8">
      <package pattern="*" />
    </packageSource>
    <packageSource key="dotnet8-transport">
      <package pattern="*" />
    </packageSource>
    <packageSource key="dotnet9">
      <package pattern="*" />
    </packageSource>
    <packageSource key="dotnet9-transport">
      <package pattern="*" />
    </packageSource>
    <packageSource key="richnav">
      <package pattern="*" />
    </packageSource>
  </packageSourceMapping>
  <disabledPackageSources />
</configuration><|MERGE_RESOLUTION|>--- conflicted
+++ resolved
@@ -2,14 +2,6 @@
 <configuration>
   <packageSources>
     <clear />
-<<<<<<< HEAD
-    <!--Begin: Package sources managed by Dependency Flow automation. Do not edit the sources below.-->
-    <!--  Begin: Package sources from dotnet-runtime -->
-    <add key="darc-pub-dotnet-runtime-488a8a3" value="https://pkgs.dev.azure.com/dnceng/public/_packaging/darc-pub-dotnet-runtime-488a8a35/nuget/v3/index.json" />
-    <!--  End: Package sources from dotnet-runtime -->
-    <!--End: Package sources managed by Dependency Flow automation. Do not edit the sources above.-->
-=======
->>>>>>> 220bfbc8
     <!-- Arcade -->
     <add key="dotnet-public" value="https://pkgs.dev.azure.com/dnceng/public/_packaging/dotnet-public/nuget/v3/index.json" />
     <add key="dotnet-eng" value="https://pkgs.dev.azure.com/dnceng/public/_packaging/dotnet-eng/nuget/v3/index.json" />
