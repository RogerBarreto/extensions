﻿// Licensed to the .NET Foundation under one or more agreements.
// The .NET Foundation licenses this file to you under the MIT license.

using OpenAI;
<<<<<<< HEAD
using OpenAI.Audio;
=======
using OpenAI.Assistants;
>>>>>>> f225a933
using OpenAI.Chat;
using OpenAI.Embeddings;

namespace Microsoft.Extensions.AI;

/// <summary>Provides extension methods for working with <see cref="OpenAIClient"/>s.</summary>
public static class OpenAIClientExtensions
{
    /// <summary>Gets an <see cref="IChatClient"/> for use with this <see cref="OpenAIClient"/>.</summary>
    /// <param name="openAIClient">The client.</param>
    /// <param name="modelId">The model.</param>
    /// <returns>An <see cref="IChatClient"/> that can be used to converse via the <see cref="OpenAIClient"/>.</returns>
    public static IChatClient AsChatClient(this OpenAIClient openAIClient, string modelId) =>
        new OpenAIChatClient(openAIClient, modelId);

    /// <summary>Gets an <see cref="IChatClient"/> for use with this <see cref="ChatClient"/>.</summary>
    /// <param name="chatClient">The client.</param>
    /// <returns>An <see cref="IChatClient"/> that can be used to converse via the <see cref="ChatClient"/>.</returns>
    public static IChatClient AsChatClient(this ChatClient chatClient) =>
        new OpenAIChatClient(chatClient);

<<<<<<< HEAD
    /// <summary>Gets an <see cref="IAudioTranscriptionClient"/> for use with this <see cref="OpenAIClient"/>.</summary>
    /// <param name="openAIClient">The client.</param>
    /// <param name="modelId">The model.</param>
    /// <returns>An <see cref="IAudioTranscriptionClient"/> that can be used to transcribe audio via the <see cref="OpenAIClient"/>.</returns>
    public static IAudioTranscriptionClient AsAudioTranscriptionClient(this OpenAIClient openAIClient, string modelId) =>
        new OpenAIAudioTranscriptionClient(openAIClient, modelId);

    /// <summary>Gets an <see cref="IAudioTranscriptionClient"/> for use with this <see cref="AudioClient"/>.</summary>
    /// <param name="audioClient">The client.</param>
    /// <returns>An <see cref="IAudioTranscriptionClient"/> that can be used to transcribe audio via the <see cref="AudioClient"/>.</returns>
    public static IAudioTranscriptionClient AsAudioTranscriptionClient(this AudioClient audioClient) =>
        new OpenAIAudioTranscriptionClient(audioClient);
=======
#pragma warning disable OPENAI001 // Type is for evaluation purposes only
    /// <summary>Gets an <see cref="IChatClient"/> for use with this <see cref="AssistantClient"/>.</summary>
    /// <param name="assistantClient">The client.</param>
    /// <param name="assistantId">The ID of the assistant to use.</param>
    /// <param name="threadId">
    /// The ID of the thread to use. If not supplied here, it should be supplied per request in <see cref="ChatOptions.ChatThreadId"/>.
    /// If none is supplied, a new thread will be created for a request.
    /// </param>
    /// <returns>An <see cref="IChatClient"/> that can be used to converse via the <see cref="ChatClient"/>.</returns>
    public static IChatClient AsChatClient(this AssistantClient assistantClient, string assistantId, string? threadId = null) =>
        new OpenAIAssistantClient(assistantClient, assistantId, threadId);
#pragma warning restore OPENAI001
>>>>>>> f225a933

    /// <summary>Gets an <see cref="IEmbeddingGenerator{String, Single}"/> for use with this <see cref="OpenAIClient"/>.</summary>
    /// <param name="openAIClient">The client.</param>
    /// <param name="modelId">The model to use.</param>
    /// <param name="dimensions">The number of dimensions to generate in each embedding.</param>
    /// <returns>An <see cref="IEmbeddingGenerator{String, Embedding}"/> that can be used to generate embeddings via the <see cref="EmbeddingClient"/>.</returns>
    public static IEmbeddingGenerator<string, Embedding<float>> AsEmbeddingGenerator(this OpenAIClient openAIClient, string modelId, int? dimensions = null) =>
        new OpenAIEmbeddingGenerator(openAIClient, modelId, dimensions);

    /// <summary>Gets an <see cref="IEmbeddingGenerator{String, Single}"/> for use with this <see cref="EmbeddingClient"/>.</summary>
    /// <param name="embeddingClient">The client.</param>
    /// <param name="dimensions">The number of dimensions to generate in each embedding.</param>
    /// <returns>An <see cref="IEmbeddingGenerator{String, Embedding}"/> that can be used to generate embeddings via the <see cref="EmbeddingClient"/>.</returns>
    public static IEmbeddingGenerator<string, Embedding<float>> AsEmbeddingGenerator(this EmbeddingClient embeddingClient, int? dimensions = null) =>
        new OpenAIEmbeddingGenerator(embeddingClient, dimensions);
}<|MERGE_RESOLUTION|>--- conflicted
+++ resolved
@@ -2,11 +2,7 @@
 // The .NET Foundation licenses this file to you under the MIT license.
 
 using OpenAI;
-<<<<<<< HEAD
-using OpenAI.Audio;
-=======
 using OpenAI.Assistants;
->>>>>>> f225a933
 using OpenAI.Chat;
 using OpenAI.Embeddings;
 
@@ -28,20 +24,6 @@
     public static IChatClient AsChatClient(this ChatClient chatClient) =>
         new OpenAIChatClient(chatClient);
 
-<<<<<<< HEAD
-    /// <summary>Gets an <see cref="IAudioTranscriptionClient"/> for use with this <see cref="OpenAIClient"/>.</summary>
-    /// <param name="openAIClient">The client.</param>
-    /// <param name="modelId">The model.</param>
-    /// <returns>An <see cref="IAudioTranscriptionClient"/> that can be used to transcribe audio via the <see cref="OpenAIClient"/>.</returns>
-    public static IAudioTranscriptionClient AsAudioTranscriptionClient(this OpenAIClient openAIClient, string modelId) =>
-        new OpenAIAudioTranscriptionClient(openAIClient, modelId);
-
-    /// <summary>Gets an <see cref="IAudioTranscriptionClient"/> for use with this <see cref="AudioClient"/>.</summary>
-    /// <param name="audioClient">The client.</param>
-    /// <returns>An <see cref="IAudioTranscriptionClient"/> that can be used to transcribe audio via the <see cref="AudioClient"/>.</returns>
-    public static IAudioTranscriptionClient AsAudioTranscriptionClient(this AudioClient audioClient) =>
-        new OpenAIAudioTranscriptionClient(audioClient);
-=======
 #pragma warning disable OPENAI001 // Type is for evaluation purposes only
     /// <summary>Gets an <see cref="IChatClient"/> for use with this <see cref="AssistantClient"/>.</summary>
     /// <param name="assistantClient">The client.</param>
@@ -54,7 +36,6 @@
     public static IChatClient AsChatClient(this AssistantClient assistantClient, string assistantId, string? threadId = null) =>
         new OpenAIAssistantClient(assistantClient, assistantId, threadId);
 #pragma warning restore OPENAI001
->>>>>>> f225a933
 
     /// <summary>Gets an <see cref="IEmbeddingGenerator{String, Single}"/> for use with this <see cref="OpenAIClient"/>.</summary>
     /// <param name="openAIClient">The client.</param>
